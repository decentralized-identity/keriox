use super::{
    AttachedSignaturePrefix, EventMessage, SignedEventMessage, SignedNontransferableReceipt,
    SignedTransferableReceipt,
};
use crate::{
    derivation::attached_signature_code::b64_to_num,
    event::{event_data::EventData, sections::seal::EventSeal},
    prefix::{
        parse::{attached_signature, basic_prefix, event_seal, self_signing_prefix},
        BasicPrefix, SelfSigningPrefix,
    },
    state::IdentifierState,
};
use nom::{
    branch::*,
    combinator::*,
<<<<<<< HEAD
    error::{ErrorKind},
=======
    error::ErrorKind,
>>>>>>> f372ef78
    multi::*,
    sequence::*,
};
use rmp_serde as serde_mgpk;
use serde::Deserialize;
use std::io::Cursor;

#[derive(Clone, Debug, PartialEq)]
pub struct DeserializedEvent<'a> {
    pub event_message: EventMessage,
    pub raw: &'a [u8],
}

#[derive(Clone, Debug, PartialEq)]
pub struct DeserializedSignedEvent<'a> {
    pub deserialized_event: DeserializedEvent<'a>,
    pub signatures: Vec<AttachedSignaturePrefix>,
}

impl From<DeserializedSignedEvent<'_>> for SignedEventMessage {
    fn from(de: DeserializedSignedEvent) -> SignedEventMessage {
        SignedEventMessage::new(&de.deserialized_event.event_message, de.signatures)
    }
}

#[derive(Clone, Debug)]
pub enum Deserialized<'a> {
    // Event verification requires raw bytes, so use DesrializedSignedEvent
    Event(DeserializedSignedEvent<'a>),
    // Rct's have an alternative appended signature structure,
    // use SignedNontransferableReceipt and SignedTransferableReceipt
    NontransferableRct(SignedNontransferableReceipt),
    TransferableRct(SignedTransferableReceipt),
}

fn json_message(s: &[u8]) -> nom::IResult<&[u8], DeserializedEvent> {
    let mut stream = serde_json::Deserializer::from_slice(s).into_iter::<EventMessage>();
    match stream.next() {
        Some(Ok(event)) => Ok((
            &s[stream.byte_offset()..],
            DeserializedEvent {
                event_message: event,
                raw: &s[..stream.byte_offset()],
            },
        )),
        _ => Err(nom::Err::Error((s, ErrorKind::IsNot))),
    }
}

fn cbor_message(s: &[u8]) -> nom::IResult<&[u8], DeserializedEvent> {
    let mut stream = serde_cbor::Deserializer::from_slice(s).into_iter::<EventMessage>();
    match stream.next() {
        Some(Ok(event)) => Ok((
            &s[stream.byte_offset()..],
            DeserializedEvent {
                event_message: event,
                raw: &s[..stream.byte_offset()],
            },
        )),
        _ => Err(nom::Err::Error((s, ErrorKind::IsNot))),
    }
}

fn mgpk_message(s: &[u8]) -> nom::IResult<&[u8], DeserializedEvent> {
    let mut deser = serde_mgpk::Deserializer::new(Cursor::new(s));
    match Deserialize::deserialize(&mut deser) {
        Ok(event) => Ok((
            &s[deser.get_ref().position() as usize..],
            DeserializedEvent {
                event_message: event,
                raw: &s[..deser.get_ref().position() as usize],
            },
        )),
        _ => Err(nom::Err::Error((s, ErrorKind::IsNot))),
    }
}

pub fn message<'a>(s: &'a [u8]) -> nom::IResult<&[u8], DeserializedEvent> {
    alt((json_message, cbor_message, mgpk_message))(s).map(|d| (d.0, d.1))
}

/// extracts the count from the sig count code
fn sig_count(s: &[u8]) -> nom::IResult<&[u8], u16> {
    let (rest, t) = tuple((
        map_parser(
            nom::bytes::complete::take(2u8),
            tuple((
                nom::bytes::complete::tag("-"),
                nom::bytes::complete::tag("A"),
            )),
        ),
        map(nom::bytes::complete::take(2u8), |b64_count| {
            b64_to_num(b64_count).map_err(|_| nom::Err::Failure((s, ErrorKind::IsNot)))
        }),
    ))(s)?;

    Ok((rest, t.1?))
}

/// called on an attached signature stream starting with a sig count
fn signatures(s: &[u8]) -> nom::IResult<&[u8], Vec<AttachedSignaturePrefix>> {
    let (rest, sc) = sig_count(s)?;
    count(attached_signature, sc as usize)(rest)
}

fn couplets(s: &[u8]) -> nom::IResult<&[u8], Vec<(BasicPrefix, SelfSigningPrefix)>> {
    let (rest, sc) = sig_count(s)?;
    count(
        nom::sequence::tuple((basic_prefix, self_signing_prefix)),
        sc as usize,
    )(rest)
}

fn transferable_receipt_attachement(
    s: &[u8],
) -> nom::IResult<&[u8], (EventSeal, Vec<AttachedSignaturePrefix>)> {
    tuple((event_seal, signatures))(s)
}

pub fn signed_message<'a>(s: &'a [u8]) -> nom::IResult<&[u8], Deserialized> {
    let (rest, e) = message(s)?;
    match e.event_message.event.event_data {
        EventData::Rct(_) => {
            if let Ok((rest, couplets)) = couplets(rest) {
                Ok((
                    rest,
                    Deserialized::NontransferableRct(SignedNontransferableReceipt {
                        body: e.event_message,
                        couplets,
                    }),
                ))
            } else {
                transferable_receipt_attachement(&rest[1..]).map(|(rest, attachement)| {
                    (
                        rest,
                        Deserialized::TransferableRct(SignedTransferableReceipt::new(
                            &e.event_message,
                            attachement.0,
                            attachement.1,
                        )),
                    )
                })
            }
        }
        _ => {
            let (extra, signatures) = signatures(rest)?;

            Ok((
                extra,
                Deserialized::Event(DeserializedSignedEvent {
                    deserialized_event: e,
                    signatures,
                }),
            ))
        }
    }
}

pub fn signed_event_stream(s: &[u8]) -> nom::IResult<&[u8], Vec<Deserialized>> {
    many0(signed_message)(s)
}

pub fn signed_event_stream_validate(s: &[u8]) -> nom::IResult<&[u8], IdentifierState> {
    let (rest, id) = fold_many1(
        signed_message,
        Ok(IdentifierState::default()),
        |acc, next| match next {
            Deserialized::Event(e) => {
                let new_state = acc?
                    .apply(&e.deserialized_event.event_message)
                    .map_err(|_| nom::Err::Error((s, ErrorKind::Verify)))?;
                if new_state
                    .current
                    .verify(e.deserialized_event.raw, &e.signatures)
                    .map_err(|_| nom::Err::Error((s, ErrorKind::Verify)))?
                {
                    Ok(new_state)
                } else {
                    Err(nom::Err::Error((s, ErrorKind::Verify)))
                }
            }
            // TODO this probably should not just skip non-events
            _ => acc,
        },
    )(s)?;

    Ok((rest, id?))
}

#[test]
fn test_sigs() {
    use crate::{derivation::self_signing::SelfSigning, prefix::AttachedSignaturePrefix};
    assert_eq!(sig_count("-AAA".as_bytes()), Ok(("".as_bytes(), 0u16)));
    assert_eq!(sig_count("-ABA".as_bytes()), Ok(("".as_bytes(), 64u16)));
    assert_eq!(
        sig_count("-AABextra data and stuff".as_bytes(),),
        Ok(("extra data and stuff".as_bytes(), 1u16))
    );

    assert_eq!(
        signatures("-AABAAAAAAAAAAAAAAAAAAAAAAAAAAAAAAAAAAAAAAAAAAAAAAAAAAAAAAAAAAAAAAAAAAAAAAAAAAAAAAAAAAAAAAAA".as_bytes()),
        Ok(("".as_bytes(), vec![AttachedSignaturePrefix::new(SelfSigning::Ed25519Sha512, vec![0u8; 64], 0)]))
    );

    assert!(signatures("-AABAA0Q7bqPvenjWXo_YIikMBKOg-pghLKwBi1Plm0PEqdv67L1_c6dq9bll7OFnoLp0a74Nw1cBGdjIPcu-yAllHAw".as_bytes()).is_ok());
    // -AABAAAAAAAAAAAAAAAAAAAAAAAAAAAAAAAAAAAAAAAAAAAAAAAAAAAAAAAAAAAAAAAAAAAAAAAAAAAAAAAAAAAAAAAA

    assert_eq!(
        signatures("-AACAAAAAAAAAAAAAAAAAAAAAAAAAAAAAAAAAAAAAAAAAAAAAAAAAAAAAAAAAAAAAAAAAAAAAAAAAAAAAAAAAAAAAAAA0AACAAAAAAAAAAAAAAAAAAAAAAAAAAAAAAAAAAAAAAAAAAAAAAAAAAAAAAAAAAAAAAAAAAAAAAAAAAAAAAAAAAAAAAAAAAAAAAAAAAAAAAAAAAAAAAAAAAAAAAAAAAAAAAAAAAAAAAAAAAAAAAAAAAAAAAAAextra data".as_bytes()),
        Ok(("extra data".as_bytes(), vec![
            AttachedSignaturePrefix::new(SelfSigning::Ed25519Sha512, vec![0u8; 64], 0),
            AttachedSignaturePrefix::new(SelfSigning::Ed448, vec![0u8; 114], 2)
        ]))
    );

    assert_eq!(
        signatures("-AACAAAAAAAAAAAAAAAAAAAAAAAAAAAAAAAAAAAAAAAAAAAAAAAAAAAAAAAAAAAAAAAAAAAAAAAAAAAAAAAAAAAAAAAA0AACAAAAAAAAAAAAAAAAAAAAAAAAAAAAAAAAAAAAAAAAAAAAAAAAAAAAAAAAAAAAAAAAAAAAAAAAAAAAAAAAAAAAAAAAAAAAAAAAAAAAAAAAAAAAAAAAAAAAAAAAAAAAAAAAAAAAAAAAAAAAAAAAAAAAAAAA".as_bytes()),
        Ok(("".as_bytes(), vec![
            AttachedSignaturePrefix::new(SelfSigning::Ed25519Sha512, vec![0u8; 64], 0),
            AttachedSignaturePrefix::new(SelfSigning::Ed448, vec![0u8; 114], 2)
        ]))
    )
}

#[test]
fn test_event() {
    let stream = br#"{"v":"KERI10JSON0000ed_","i":"E7WIS0e4Tx1PcQW5Um5s3Mb8uPSzsyPODhByXzgvmAdQ","s":"0","t":"icp","kt":"1","k":["Dpt7mGZ3y5UmhT1NLExb1IW8vMJ8ylQW3K44LfkTgAqE"],"n":"Erpltchg7BUv21Qz3ZXhOhVu63m7S7YbPb21lSeGYd90","bt":"0","b":[],"c":[],"a":[]}"#;
    let event = message(stream);
    assert!(event.is_ok());
    assert_eq!(event.unwrap().1.event_message.serialize().unwrap(), stream);

    // Inception event.
    let stream = r#"{"v":"KERI10JSON00011c_","i":"EZAoTNZH3ULvaU6Z-i0d8JJR2nmwyYAfSVPzhzS6b5CM","s":"0","t":"icp","kt":"1","k":["DaU6JR2nmwyZ-i0d8JZAoTNZH3ULvYAfSVPzhzS6b5CM"],"n":"EZ-i0d8JZAoTNZH3ULvaU6JR2nmwyYAfSVPzhzS6b5CM","bt":"1","b":["DTNZH3ULvaU6JR2nmwyYAfSVPzhzS6bZ-i0d8JZAo5CM"],"c":["EO"],"a":[]}"#.as_bytes();
    let event = message(stream);
    assert!(event.is_ok());
    assert_eq!(event.unwrap().1.event_message.serialize().unwrap(), stream);

    // Rotation event.
    let stream = r#"{"v":"KERI10JSON00011c_","i":"EZAoTNZH3ULvaU6Z-i0d8JJR2nmwyYAfSVPzhzS6b5CM","s":"1","t":"rot","p":"EULvaU6JR2nmwyZ-i0d8JZAoTNZH3YAfSVPzhzS6b5CM","kt":"1","k":["DaU6JR2nmwyZ-i0d8JZAoTNZH3ULvYAfSVPzhzS6b5CM"],"n":"EYAfSVPzhzZ-i0d8JZAoTNZH3ULvaU6JR2nmwyS6b5CM","bt":"1","br":["DH3ULvaU6JR2nmwyYAfSVPzhzS6bZ-i0d8TNZJZAo5CM"],"ba":["DTNZH3ULvaU6JR2nmwyYAfSVPzhzS6bZ-i0d8JZAo5CM"],"a":[{"i":"EJJR2nmwyYAfSVPzhzS6b5CMZAoTNZH3ULvaU6Z-i0d8","s":"0","d":"ELvaU6Z-i0d8JJR2nmwyYAZAoTNZH3UfSVPzhzS6b5CM"}]}"#.as_bytes();
    let event = message(stream);
    assert!(event.is_ok());
    assert_eq!(event.unwrap().1.event_message.serialize().unwrap(), stream);

    // Interaction event without seals.
    let stream = r#"{"v":"KERI10JSON0000a3_","i":"DSuhyBcPZEZLK-fcw5tzHn2N46wRCG_ZOoeKtWTOunRA","s":"3","t":"ixn","p":"EHBaMkc2lTj-1qnIgSeD0GmYjw8Zv6EmCgGDVPedn3fI","a":[]}"#.as_bytes();
    let event = message(stream);
    assert!(event.is_ok());
    assert_eq!(event.unwrap().1.event_message.serialize().unwrap(), stream);

    // Interaction event with seal.
    let stream = r#"{"v":"KERI10JSON00011c_","i":"EZAoTNZH3ULvaU6Z-i0d8JJR2nmwyYAfSVPzhzS6b5CM","s":"2","t":"ixn","p":"EULvaU6JR2nmwyZ-i0d8JZAoTNZH3YAfSVPzhzS6b5CM","a":[{"i":"EJJR2nmwyYAfSVPzhzS6b5CMZAoTNZH3ULvaU6Z-i0d8","s":"1","d":"ELvaU6Z-i0d8JJR2nmwyYAZAoTNZH3UfSVPzhzS6b5CM"}]}"#.as_bytes();
    let event = message(stream);
    assert!(event.is_ok());
    assert_eq!(event.unwrap().1.event_message.serialize().unwrap(), stream);

    // TODO fix the test after updating delegation.
    // (https://github.com/decentralized-identity/keri/issues/146)
    // // Delegated inception event.
    // let stream = r#"{"v":"KERI10JSON000121_","i":"EZUY3a0vbBLqUtC1d9ZrutSeg1nlMPVuDfxUi4LpE03g","s":"0","t":"dip","kt":"1","k":["DHgZa-u7veNZkqk2AxCnxrINGKfQ0bRiaf9FdA_-_49A"],"n":"EcBCalw7Oe2ohLDra2ovwlv72PrlQZdQdaoSZ1Vvk5P4","bt":"0","b":[],"c":[],"a":[],"di":"ENdHxtdjCQUM-TVO8CgJAKb8ykXsFe4u9epTUQFCL7Yd"}"#.as_bytes();
    // let event = message(stream);
    // assert!(event.is_ok());
    // assert_eq!(event.unwrap().1.event.serialize().unwrap(), stream);

    // // Delegated rotation event.
    // let stream = r#"{"v":"KERI10JSON00011c_","i":"EZAoTNZH3ULvaU6Z-i0d8JJR2nmwyYAfSVPzhzS6b5CM","s":"1","t":"drt","p":"EULvaU6JR2nmwyZ-i0d8JZAoTNZH3YAfSVPzhzS6b5CM","kt":"1","k":["DaU6JR2nmwyZ-i0d8JZAoTNZH3ULvYAfSVPzhzS6b5CM"],"n":"EYAfSVPzhzZ-i0d8JZAoTNZH3ULvaU6JR2nmwyS6b5CM","bt":"1","br":["DH3ULvaU6JR2nmwyYAfSVPzhzS6bZ-i0d8TNZJZAo5CM"],"ba":["DTNZH3ULvaU6JR2nmwyYAfSVPzhzS6bZ-i0d8JZAo5CM"],"a":[],"da":{"i":"EZAoTNZH3ULvaU6Z-i0d8JJR2nmwyYAfSVPzhzS6b5CM","s":"1","t":"ixn","p":"E8JZAoTNZH3ULZ-i0dvaU6JR2nmwyYAfSVPzhzS6b5CM"}}"#.as_bytes();
    // let event = message(stream);
    // assert!(event.is_ok());
    // assert_eq!(event.unwrap().1.event.serialize().unwrap(), stream);
}

#[test]
fn test_stream1() {
    // taken from KERIPY: tests/core/test_eventing.py::test_kevery#1998
    let stream = br#"{"v":"KERI10JSON0000ed_","i":"DSuhyBcPZEZLK-fcw5tzHn2N46wRCG_ZOoeKtWTOunRA","s":"0","t":"icp","kt":"1","k":["DSuhyBcPZEZLK-fcw5tzHn2N46wRCG_ZOoeKtWTOunRA"],"n":"EPYuj8mq_PYYsoBKkzX1kxSPGYBWaIya3slgCOyOtlqU","bt":"0","b":[],"c":[],"a":[]}-AABAAmagesCSY8QhYYHCJXEWpsGD62qoLt2uyT0_Mq5lZPR88JyS5UrwFKFdcjPqyKc_SKaKDJhkGWCk07k_kVkjyCA"#;

    let parsed = signed_message(stream).unwrap().1;

    match parsed {
        Deserialized::Event(signed_event) => {
            assert_eq!(
                signed_event.deserialized_event.raw.len(),
                signed_event.deserialized_event.event_message.serialization_info.size
            );

            assert!(signed_message(stream).is_ok());
            assert!(signed_event_stream_validate(stream).is_ok())
        }
        _ => assert!(false),
    }
}

#[test]
fn test_stream2() {
    // taken from KERIPY: tests/core/test_eventing.py::test_multisig_digprefix#2244
    let stream = br#"{"v":"KERI10JSON00014b_","i":"EsiHneigxgDopAidk_dmHuiUJR3kAaeqpgOAj9ZZd4q8","s":"0","t":"icp","kt":"2","k":["DSuhyBcPZEZLK-fcw5tzHn2N46wRCG_ZOoeKtWTOunRA","DVcuJOOJF1IE8svqEtrSuyQjGTd2HhfAkt9y2QkUtFJI","DT1iAhBWCkvChxNWsby2J0pJyxBIxbAtbLA0Ljx-Grh8"],"n":"E9izzBkXX76sqt0N-tfLzJeRqj0W56p4pDQ_ZqNCDpyw","bt":"0","b":[],"c":[],"a":[]}-AADAAhcaP-l0DkIKlJ87iIVcDx-m0iKPdSArEu63b-2cSEn9wXVGNpWw9nfwxodQ9G8J3q_Pm-AWfDwZGD9fobWuHBAAB6mz7zP0xFNBEBfSKG4mjpPbeOXktaIyX8mfsEa1A3Psf7eKxSrJ5Woj3iUB2AhhLg412-zkk795qxsK2xfdxBAACj5wdW-EyUJNgW0LHePQcSFNxW3ZyPregL4H2FoOrsPxLa3MZx6xYTh6i7YRMGY50ezEjV81hkI1Yce75M_bPCQ"#;
    assert!(signed_message(stream).is_ok());
    assert!(signed_event_stream_validate(stream).is_ok())
}

#[test]
fn test_signed_trans_receipt() {
    let trans_receipt_event = r#"{"v":"KERI10JSON000091_","i":"E7WIS0e4Tx1PcQW5Um5s3Mb8uPSzsyPODhByXzgvmAdQ","s":"0","t":"rct","d":"ErDNDBG7x2xYAH2i4AOnhVe44RS3lC1mRRdkyolFFHJk"}-FABENlofRlu2VPul-tjDObk6bTia2deG6NMqeFmsXhAgFvA0AAAAAAAAAAAAAAAAAAAAAAAE_MT0wsz-_ju_DVK_SaMaZT9ZE7pP4auQYeo2PDaw9FI-AABAA0Q7bqPvenjWXo_YIikMBKOg-pghLKwBi1Plm0PEqdv67L1_c6dq9bll7OFnoLp0a74Nw1cBGdjIPcu-yAllHAw"#;
    let msg = signed_message(trans_receipt_event.as_bytes());
    assert!(msg.is_ok())
}

#[test]
fn test_stream3() {
    // should fail to verify with incorrect signature
    let stream = br#"{"v":"KERI10JSON00012a_","i":"E4_CHZxqydVAvJEI7beqk3TZwUR92nQydi1nI8UqUTxk","s":"0","t":"icp","kt":"1","k":["DLfozZ0uGvLED22X3K8lX6ciwhl02jdjt1DQ_EHnJro0","C6KROFI5gWRXhAiIMiHLCDa-Oj09kmVMr2btCE96k_3g"],"n":"E99mhvP0pLkGtxymQkspRqcdoIFOqdigCf_F3rpg7rfk","bt":"0","b":[],"c":[],"a":[]}-AABAAlxZyoxbADu-x9Ho6EC7valjC4bNn7muWvqC_uAEBd1P9xIeOSxmcYdhyvBg1-o-25ebv66Q3Td5bZ730wqLjBA"#;

    assert!(signed_message(stream).is_ok());
    let result = signed_event_stream_validate(stream);
    assert!(!result.is_ok());
}<|MERGE_RESOLUTION|>--- conflicted
+++ resolved
@@ -14,11 +14,7 @@
 use nom::{
     branch::*,
     combinator::*,
-<<<<<<< HEAD
-    error::{ErrorKind},
-=======
     error::ErrorKind,
->>>>>>> f372ef78
     multi::*,
     sequence::*,
 };
