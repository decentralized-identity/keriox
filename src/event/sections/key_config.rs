use serde::{Deserialize, Serialize};

use crate::{derivation::self_addressing::SelfAddressing, error::Error, prefix::{AttachedSignaturePrefix, BasicPrefix, Prefix, SelfAddressingPrefix}};

use super::threshold::SignatureThreshold;

#[derive(Serialize, Deserialize, Debug, Clone, Default, PartialEq)]
pub struct KeyConfig {
    #[serde(rename = "kt")]
    pub threshold: SignatureThreshold,

    #[serde(rename = "k")]
    pub public_keys: Vec<BasicPrefix>,

    #[serde(rename = "n", with = "empty_string_as_none")]
    pub threshold_key_digest: Option<SelfAddressingPrefix>,
}

impl KeyConfig {
    pub fn new(
        public_keys: Vec<BasicPrefix>,
        threshold_key_digest: Option<SelfAddressingPrefix>,
        threshold: Option<SignatureThreshold>,
    ) -> Self {
        Self {
            threshold: threshold.map_or_else(
                || SignatureThreshold::Simple(public_keys.len() as u64 / 2 + 1),
                |t| t,
            ),
            public_keys,
            threshold_key_digest,
        }
    }

    /// Verify
    ///
    /// Verifies the given sigs against the given message using the KeyConfigs
    /// Public Keys, according to the indexes in the sigs.
    pub fn verify(&self, message: &[u8], sigs: &[AttachedSignaturePrefix]) -> Result<bool, Error> {
        // ensure there's enough sigs
        if !self.threshold.enough_signatures(sigs)? {
            Err(Error::NotEnoughSigsError)
        } else if
        // and that there are not too many
        sigs.len() <= self.public_keys.len()
            // and that there are no duplicates
            && sigs
                .iter()
                .fold(vec![0u64; self.public_keys.len()], |mut acc, sig| {
                    acc[sig.index as usize] += 1;
                    acc
                })
                .iter()
                .all(|n| *n <= 1)
        {
            Ok(sigs
                .iter()
                .fold(Ok(true), |acc: Result<bool, Error>, sig| {
                    Ok(acc? == true
                        && self
                            .public_keys
                            .get(sig.index as usize)
                            .ok_or(Error::SemanticError("Key index not present in set".into()))
                            .and_then(|key: &BasicPrefix| key.verify(message, &sig.signature))?)
                })?)
        } else {
            Err(Error::SemanticError("Invalid signatures set".into()))
        }
    }

    /// Verify Next
    ///
    /// Verifies that the given next KeyConfig matches that which is committed
    /// to in the threshold_key_digest of this KeyConfig
    pub fn verify_next(&self, next: &KeyConfig) -> bool {
        match &self.threshold_key_digest {
            Some(n) => n == &next.commit(&n.derivation),
            None => false,
        }
    }

    /// Serialize For Next
    ///
    /// Serializes the KeyConfig for creation or verification of a threshold
    /// key digest commitment
    pub fn commit(&self, derivation: &SelfAddressing) -> SelfAddressingPrefix {
        nxt_commitment(&self.threshold, &self.public_keys, derivation)
    }
}

/// Serialize For Commitment
///
/// Serializes a threshold and key set into the form
/// required for threshold key digest creation
pub fn nxt_commitment(
    threshold: &SignatureThreshold,
    keys: &[BasicPrefix],
    derivation: &SelfAddressing,
) -> SelfAddressingPrefix {
    let extracted_threshold = match threshold {
        SignatureThreshold::Simple(n) => format!("{:x}", n),
        SignatureThreshold::Weighted(thresh) => thresh.extract_threshold(),
    };
    keys.iter()
        .fold(derivation.derive(extracted_threshold.as_bytes()), |acc, pk| {
            SelfAddressingPrefix::new(
                derivation.to_owned(),
                acc.derivative()
                    .iter()
                    .zip(derivation.derive(pk.to_str().as_bytes()).derivative())
                    .map(|(acc_byte, pk_byte)| acc_byte ^ pk_byte)
                    .collect(),
            )
        })
}

mod empty_string_as_none {
    use serde::{de::IntoDeserializer, Deserialize, Deserializer, Serializer};

    pub fn deserialize<'d, D, T>(de: D) -> Result<Option<T>, D::Error>
    where
        D: Deserializer<'d>,
        T: Deserialize<'d>,
    {
        let opt = Option::<String>::deserialize(de)?;
        let opt = opt.as_ref().map(String::as_str);
        match opt {
            None | Some("") => Ok(None),
            Some(s) => T::deserialize(s.into_deserializer()).map(Some),
        }
    }

    pub fn serialize<S, T>(t: &Option<T>, s: S) -> Result<S::Ok, S::Error>
    where
        S: Serializer,
        T: ToString,
    {
        s.serialize_str(&match &t {
            Some(v) => v.to_string(),
            None => "".into(),
        })
    }
}

#[test]
fn test_next_commitment() {
    // test data taken from kid0003
    let keys: Vec<BasicPrefix> = [
        "BrHLayDN-mXKv62DAjFLX1_Y5yEUe0vA9YPe_ihiKYHE",
        "BujP_71bmWFVcvFmkE9uS8BTZ54GIstZ20nj_UloF8Rk",
        "B8T4xkb8En6o0Uo5ZImco1_08gT5zcYnXzizUPVNzicw",
    ]
    .iter()
    .map(|k| k.parse().unwrap())
    .collect();

    let sith = SignatureThreshold::Simple(2);
    let nxt = nxt_commitment(&sith, &keys, &SelfAddressing::Blake3_256);

    assert_eq!(
        &nxt.to_str(),
        "ED8YvDrXvGuaIVZ69XsBVA5YN2pNTfQOFwgeloVHeWKs"
    );

    // test data taken from keripy
    // (keripy/tests/core/test_weighted_threshold.py::test_weighted)
    // Set weighted threshold to [1/2, 1/2, 1/2]
    let sith = SignatureThreshold::multi_weighted(vec![vec![(1, 2), (1, 2), (1, 2)]]);
    let next_keys: Vec<BasicPrefix> = [
        "DeonYM2bKnAwp6VZcuCXdX72kNFw56czlZ_Tc7XHHVGI",
        "DQghKIy-2do9OkweSgazh3Ql1vCOt5bnc5QF8x50tRoU",
        "DNAUn-5dxm6b8Njo01O0jlStMRCjo9FYQA2mfqFW1_JA",
    ]
    .iter()
    .map(|x| x.parse().unwrap())
    .collect();
    let nxt = nxt_commitment(&sith, &next_keys, &SelfAddressing::Blake3_256);
    assert_eq!(nxt.to_str(), "EhJGhyJQTpSlZ9oWfQT-lHNl1woMazLC42O89fRHocTI");
}

#[test]
fn test_threshold() -> Result<(), Error> {
    use crate::derivation::{basic::Basic, self_signing::SelfSigning};
    use crate::keys::{PrivateKey, PublicKey};
    use ed25519_dalek::Keypair;
    use rand::rngs::OsRng;

    let (pub_keys, priv_keys): (Vec<BasicPrefix>, Vec<PrivateKey>) = [0, 1, 2]
        .iter()
        .map(|_| {
            let kp = Keypair::generate(&mut OsRng);
            (
                Basic::Ed25519.derive(PublicKey::new(kp.public.to_bytes().to_vec())),
                PrivateKey::new(kp.secret.to_bytes().to_vec()),
            )
        })
        .unzip();
    let current_threshold = SignatureThreshold::single_weighted(vec![(1, 4), (1, 2), (1, 2)]);

    let next_key_hash = {
        let next_threshold = SignatureThreshold::single_weighted(vec![(1, 2), (1, 2)]);
        let next_keys: Vec<BasicPrefix> = [1, 2]
            .iter()
            .map(|_| {
                let kp = Keypair::generate(&mut OsRng);
                Basic::Ed25519.derive(PublicKey::new(kp.public.to_bytes().to_vec()))
            })
            .collect();
        nxt_commitment(&next_threshold, &next_keys, &SelfAddressing::Blake3_256)
    };
    let key_config = KeyConfig::new(pub_keys, Some(next_key_hash), Some(current_threshold));

    let msg_to_sign = "message to signed".as_bytes();

    let mut signatures = vec![];
    for i in 0..priv_keys.len() {
        let sig = priv_keys[i].sign_ed(msg_to_sign)?;
        signatures.push(AttachedSignaturePrefix::new(
            SelfSigning::Ed25519Sha512,
            sig,
            i as u16,
        ));
    }

    // All signatures.
    let st = key_config.verify(
        msg_to_sign,
        &vec![
            signatures[0].clone(),
            signatures[1].clone(),
            signatures[2].clone(),
        ],
    );
    assert!(matches!(st, Ok(true)));

    // Not enough signatures.
    let st = key_config.verify(
        msg_to_sign,
        &vec![signatures[0].clone(), signatures[2].clone()],
    );
    assert!(matches!(st, Err(Error::NotEnoughSigsError)));

    // Enough signatures.
    let st = key_config.verify(
        msg_to_sign,
        &vec![signatures[1].clone(), signatures[2].clone()],
    );
    assert!(matches!(st, Ok(true)));

    // The same signatures.
    let st = key_config.verify(
        msg_to_sign,
        &vec![
            signatures[0].clone(),
            signatures[0].clone(),
            signatures[0].clone(),
        ],
    );
    assert!(matches!(st, Err(Error::NotEnoughSigsError)));

    Ok(())
}

#[test]
fn test_verify() -> Result<(), Error> {
    use crate::event::event_data::EventData;
    use crate::event_message::parse;
    use crate::event_message::parse::Deserialized;

    // test data taken from keripy
    // (keripy/tests/core/test_weighted_threshold.py::test_weighted)
    let ev = br#"{"v":"KERI10JSON00015b_","i":"EX0WJtv6vc0IWzOqa92Pv9v9pgs1f0BfIVrSch648Zf0","s":"0","t":"icp","kt":["1/2","1/2","1/2"],"k":["DK4OJI8JOr6oEEUMeSF_X-SbKysfwpKwW-ho5KARvH5c","D1RZLgYke0GmfZm-CH8AsW4HoTU4m-2mFgu8kbwp8jQU","DBVwzum-jPfuUXUcHEWdplB4YcoL3BWGXK0TMoF_NeFU"],"n":"EhJGhyJQTpSlZ9oWfQT-lHNl1woMazLC42O89fRHocTI","bt":"0","b":[],"c":[],"a":[]}-AADAAKWMK8k4Po2A0rBrUBjBom73DfTCNg_biwR-_LWm6DMHZHGDfCuOmEyR8sEdp7cPxhsavq4istIZ_QQ42yyUcDAABeTClYkN-yjbW3Kz3ot6MvAt5Se-jmcjhu-Cfsv4m_GKYgc_qwel1SbAcqF0TiY0EHFdjNKvIkg3q19KlhSbuBgACA6QMnsnZuy66xrZVg3c84mTodZCEvOFrAIDQtm8jeXeCTg7yFauoQECZyNIlUnnxVHuk2_Fqi5xK_Lu9Pt76Aw"#;
    let signed_msg = parse::signed_message(ev).unwrap();
    match signed_msg.1 {
        Deserialized::Event(ref e) => {
<<<<<<< HEAD
            if let EventData::Icp(icp) = e.to_owned().event.event_message.event.event_data {
                let kc = icp.key_config;
                let msg = e.clone().event.event_message.serialize()?;
=======
            if let EventData::Icp(icp) = e.to_owned().deserialized_event.event_message.event.event_data {
                let kc = icp.key_config;
                let msg = e.clone().deserialized_event.event_message.serialize()?;
>>>>>>> cdafc3a8
                assert!(kc.verify(&msg, &e.signatures)?);
            }
        }
        _ => (),
    };
    
    let ev = br#"{"v":"KERI10JSON0001fe_","i":"EX0WJtv6vc0IWzOqa92Pv9v9pgs1f0BfIVrSch648Zf0","s":"4","t":"rot","p":"EVfMO5GK8tg4KE8XCelX1s_TG_Hqr_kzb3ghIBYvzC6U","kt":[["1/2","1/2","1/2"],["1/1","1/1"]],"k":["DToUWoemnetqJoLFIqDI7lxIJEfF0W7xG5ZlqAseVUQc","Drz-IZjko61q-sPMDIW6n-0NGFubbXiZhzWZrO_BZ0Wc","DiGwL3hjQqiUgQlFPeA6kRR1EBXX0vSLm9b6QhPS8IkQ","Dxj5pcStgZ6CbQ2YktNaj8KLE_g9YAOZF6AL9fyLcWQw","DE5zr5eH8EUVQXyAaxWfQUWkGCId-QDCvvxMT77ibj2Q"],"n":"E3in3Z14va0kk4Wqd3vcCAojKNtQq7ZTrQaavR8x0yu4","bt":"0","br":[],"ba":[],"a":[]}-AAFAAdxx4UfoNYdXckLY9nSYvqYLJzvIRhixshBbqkQ6uwvqaVmwPqmvck0V9xl5x3ssVclasm8Ga3FTkcbmbV2jXDgABBWUhku-qDq8wYn5XMQuKzidAsA6bth8-EsCx9WwTIqWBR-AecW-3X1haAyJshqplDsS9MnZfVgmSHokwdLnRCQACp2tB0pFRv_C7nUXPf9rFKvlWUllrsY6Y1_F4bAOMvyCU-PES4HwyUQv3kQnLxEqnf0fbOYdHJNGosXi-UqL9BAADW89YpsS5m3IASAtXvXEPez-0y11JRP8bAiUUBdIxGB9ms79jPZnQtF3045byf3m0Dvi91Y9d4sh-xkzZ15v9DAAE6QR9qNXnHXLisg4Mbadav9AdMjS4uz6jNG1AL6UCa7P90Y53v1V6VRaOPu_RTWXcXYRGqA9BHJ2rLNYWJTJTBA"#;
    let signed_msg = parse::signed_message(ev).unwrap();
    match signed_msg.1 {
        Deserialized::Event(ref e) => {
<<<<<<< HEAD
            if let EventData::Icp(icp) = e.to_owned().event.event_message.event.event_data {
                let kc = icp.key_config;
                let msg = e.clone().event.event_message.serialize()?;
=======
            if let EventData::Icp(icp) = e.to_owned().deserialized_event.event_message.event.event_data {
                let kc = icp.key_config;
                let msg = e.clone().deserialized_event.event_message.serialize()?;
>>>>>>> cdafc3a8
                assert!(kc.verify(&msg, &e.signatures)?);
            }
        }
        _ => (),
    };

    Ok(())
}<|MERGE_RESOLUTION|>--- conflicted
+++ resolved
@@ -273,15 +273,9 @@
     let signed_msg = parse::signed_message(ev).unwrap();
     match signed_msg.1 {
         Deserialized::Event(ref e) => {
-<<<<<<< HEAD
             if let EventData::Icp(icp) = e.to_owned().event.event_message.event.event_data {
                 let kc = icp.key_config;
                 let msg = e.clone().event.event_message.serialize()?;
-=======
-            if let EventData::Icp(icp) = e.to_owned().deserialized_event.event_message.event.event_data {
-                let kc = icp.key_config;
-                let msg = e.clone().deserialized_event.event_message.serialize()?;
->>>>>>> cdafc3a8
                 assert!(kc.verify(&msg, &e.signatures)?);
             }
         }
@@ -292,15 +286,9 @@
     let signed_msg = parse::signed_message(ev).unwrap();
     match signed_msg.1 {
         Deserialized::Event(ref e) => {
-<<<<<<< HEAD
             if let EventData::Icp(icp) = e.to_owned().event.event_message.event.event_data {
                 let kc = icp.key_config;
                 let msg = e.clone().event.event_message.serialize()?;
-=======
-            if let EventData::Icp(icp) = e.to_owned().deserialized_event.event_message.event.event_data {
-                let kc = icp.key_config;
-                let msg = e.clone().deserialized_event.event_message.serialize()?;
->>>>>>> cdafc3a8
                 assert!(kc.verify(&msg, &e.signatures)?);
             }
         }
