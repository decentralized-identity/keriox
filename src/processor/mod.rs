use std::sync::Arc;

use crate::{database::sled::SledEventDatabase, derivation::self_addressing::SelfAddressing, error::Error, event::{EventMessage, event_data::EventData, sections::{
            seal::{EventSeal, LocationSeal, Seal},
            KeyConfig,
        }}, event_message::{SignedEventMessage, SignedNontransferableReceipt, SignedTransferableReceipt, TimestampedSignedEventMessage, parse::{
            Deserialized,
            DeserializedSignedEvent
            }, payload_size::PayloadType}, prefix::{IdentifierPrefix, SelfAddressingPrefix}, state::{EventSemantics, IdentifierState}};

#[cfg(test)]
mod tests;
#[cfg(feature = "async")]
pub mod async_processing;

pub struct EventProcessor {
    pub db: Arc<SledEventDatabase>,
}

impl EventProcessor {
    pub fn new(db: Arc<SledEventDatabase>) -> Self {
        Self { db }
    }

    /// Compute State for Prefix
    ///
    /// Returns the current State associated with
    /// the given Prefix
    pub fn compute_state(&self, id: &IdentifierPrefix) -> Result<Option<IdentifierState>, Error> {
        // start with empty state
        let mut state = IdentifierState::default();
        if let Some(events) = self.db.get_kel_finalized_events(id) {
            // we sort here to get inception first
            let mut sorted_events = events.collect::<Vec<TimestampedSignedEventMessage>>();
            sorted_events.sort();
            for event in sorted_events {
                state = match state.clone().apply(&event.signed_event_message) {
                    Ok(s) => s,
                    // will happen when a recovery has overridden some part of the KEL,
                    Err(e) => match e {
                        // skip out of order and partially signed events
                        Error::EventOutOfOrderError
                            | Error::NotEnoughSigsError => continue,
                        // stop processing here
                        _ => break
                    }
                };
            }
        } else {
            // no inception event, no state
            return Ok(None);
        }
        Ok(Some(state))
    }

    /// Compute State for Prefix and sn
    ///
    /// Returns the State associated with the given
    /// Prefix after applying event of given sn.
    pub fn compute_state_at_sn(
        &self,
        id: &IdentifierPrefix,
        sn: u64,
    ) -> Result<Option<IdentifierState>, Error> {
        let mut state = IdentifierState::default();
        if let Some(events) = self.db.get_kel_finalized_events(id) {
            // TODO: testing approach if events come out sorted already (as they should coz of put sequence)
            let mut sorted_events = events.collect::<Vec<TimestampedSignedEventMessage>>();
            sorted_events.sort();
            for event in sorted_events.iter()
                .filter(|e| e.signed_event_message.event_message.event.sn <= sn) {
                    state = state.apply(&event.signed_event_message.event_message)?;
                }
        } else {
            return Ok(None);
        }
        Ok(Some(state))
    }

    /// Get last establishment event seal for Prefix
    ///
    /// Returns the EventSeal of last establishment event
    /// from KEL of given Prefix.
    pub fn get_last_establishment_event_seal(
        &self,
        id: &IdentifierPrefix,
    ) -> Result<Option<EventSeal>, Error> {
        let mut state = IdentifierState::default();
        let mut last_est = None;
        if let Some(events) = self.db.get_kel_finalized_events(id) {
            for event in events {
                state = state.apply(&event.signed_event_message.event_message.event)?;
                // TODO: is this event.event.event stuff too ugly? =)
                last_est = match event.signed_event_message.event_message.event.event_data {
                    EventData::Icp(_) => Some(event.signed_event_message),
                    EventData::Rot(_) => Some(event.signed_event_message),
                    _ => last_est,
                }
            }
        } else {
            return Ok(None);
        }
        let seal = last_est.and_then(|event| {
            let event_digest = SelfAddressing::Blake3_256.derive(&event.serialize().unwrap());
            Some(EventSeal {
                prefix: event.event_message.event.prefix,
                sn: event.event_message.event.sn,
                event_digest,
            })
        });
        Ok(seal)
    }

    /// Get KERL for Prefix
    ///
    /// Returns the current validated KEL for a given Prefix
    pub fn get_kerl(&self, id: &IdentifierPrefix) -> Result<Option<Vec<u8>>, Error> {
       match self.db.get_kel_finalized_events(id) {
           Some(events) => 
               Ok(Some(events.map(|event| event.signed_event_message.serialize().unwrap_or_default())
                .fold(vec!(), |mut accum, serialized_event| { accum.extend(serialized_event); accum }))),
            None => Ok(None)
       }
    }

    /// Get keys from Establishment Event
    ///
    /// Returns the current Key Config associated with
    /// the given Prefix at the establishment event
    /// represented by sn and Event Digest
    fn get_keys_at_event(
        &self,
        id: &IdentifierPrefix,
        sn: u64,
        event_digest: &SelfAddressingPrefix,
    ) -> Result<Option<KeyConfig>, Error> {
        if let Ok(Some(event)) = self.get_event_at_sn(id, sn) {
            // if it's the event we're looking for
            if event_digest.verify_binding(&event.signed_event_message.event_message.serialize()?) {
                // return the config or error if it's not an establishment event
                Ok(Some(match event.signed_event_message.event_message.event.event_data {
                    EventData::Icp(icp) => icp.key_config,
                    EventData::Rot(rot) => rot.key_config,
                    EventData::Dip(dip) => dip.inception_data.key_config,
                    EventData::Drt(drt) => drt.rotation_data.key_config,
                    // the receipt has a binding but it's NOT an establishment event
                    _ => Err(Error::SemanticError("Receipt binding incorrect".into()))?,
                }))
                } else {
                    Err(Error::SemanticError("Event digests doesn't match".into()))
                } 
            } else {
                Err(Error::SemanticError("No event of given sn and prefix in database".into()))
            }
    }

    /// Validate delegating event seal.
    ///
    /// Validates binding between delegated and delegating events. The validation
    /// is based on delegating location seal and delegated event.
    fn validate_seal(&self, seal: LocationSeal, delegated_event: &[u8]) -> Result<(), Error> {
        // Check if event of seal's prefix and sn is in db.
        if let Ok(Some(event)) = self.get_event_at_sn(&seal.prefix, seal.sn) {
            // Extract prior_digest and data field from delegating event.
            let (prior_dig, data) = match event.signed_event_message.event_message.event.event_data {
                EventData::Rot(rot) => (rot.previous_event_hash, rot.data),
                EventData::Ixn(ixn) => (ixn.previous_event_hash, ixn.data),
                EventData::Drt(drt) => (
                    drt.rotation_data.previous_event_hash,
                    drt.rotation_data.data,
                ),
                _ => return Err(Error::SemanticError("Improper event type".to_string())),
            };

            // Check if prior event digest matches prior event digest from
            // the seal.
            if prior_dig.derivation == seal.prior_digest.derivation {
                Ok(prior_dig == seal.prior_digest)
            } else {
                // get previous event from db
                match self.get_event_at_sn(&seal.prefix, seal.sn -1)? {
                    Some(previous_event) => {
                        match previous_event.signed_event_message.event_message.event.prefix {
                            IdentifierPrefix::SelfAddressing(prefix) => 
                                Ok(prefix.digest == seal.prior_digest.digest),
                            _ => Err(Error::SemanticError("No event in db".into()))
                        }
                    },
                    None => return Err(Error::SemanticError("No event in db".into()))
                }
            }?;
            // Check if event seal list contains delegating event seal.
            if !data.iter().any(|s| match s {
                Seal::Event(es) => es.event_digest.verify_binding(delegated_event),
                _ => false,
            }) {
                return Err(Error::SemanticError(
                    "Data field doesn't contain delegating event seal.".to_string(),
                ));
            };
        } else {
            return Err(Error::EventOutOfOrderError);
        }
        Ok(())
    }

    pub fn has_receipt(
        &self,
        id: &IdentifierPrefix,
        sn: u64,
        validator_pref: &IdentifierPrefix,
    ) -> Result<bool, Error> {
        Ok(if let Some(receipts) = self.db .get_receipts_t(id) {
            receipts.filter(|r| r.body.event.sn.eq(&sn))
                .any(|receipt| receipt.validator_seal.event_seal.prefix.eq(validator_pref))
        } else { false })
    }

    /// Process
    ///
    /// Process a deserialized KERI message
    pub fn process(&self, data: Deserialized) -> Result<Option<IdentifierState>, Error> {
        match data {
            Deserialized::Event(e) => self.process_event(e),
            Deserialized::NontransferableRct(rct) => self.process_witness_receipt(rct),
            Deserialized::TransferableRct(rct) => self.process_validator_receipt(rct),
        }
    }

    pub fn process_actual_event(&self, id: &IdentifierPrefix, event: impl EventSemantics)
        -> Result<Option<IdentifierState>, Error> {
            if let Some(state) = self.compute_state(id)? {
                Ok(Some(event.apply_to(state)?))
            } else { Ok(None) }
        }

    /// Process Event
    ///
    /// Validates a Key Event against the latest state
    /// of the Identifier and applies it to update the state
    /// returns the updated state
    /// TODO improve checking and handling of errors!
    pub fn process_event(
        &self,
        event: DeserializedSignedEvent,
    ) -> Result<Option<IdentifierState>, Error> {
        // Log event.
        let signed_event = SignedEventMessage::new(
<<<<<<< HEAD
                &event.event.event_message, PayloadType::MA, event.signatures.clone());
        let id = &event.event.event_message.event.prefix;
        // If delegated event, check its delegator seal.
        match event.event.event_message.event.event_data.clone() {
=======
                &event.deserialized_event.event_message, event.signatures.clone());
        let id = &event.deserialized_event.event_message.event.prefix;
        // If delegated event, check its delegator seal.
        match event.deserialized_event.event_message.event.event_data.clone() {
>>>>>>> cdafc3a8
            EventData::Dip(dip) =>
                self.validate_seal(dip.seal, &event.deserialized_event.raw),
            EventData::Drt(drt) =>
                self.validate_seal(drt.seal, &event.deserialized_event.raw),
            _ => Ok(()),
        }?;
<<<<<<< HEAD
        self.apply_to_state(event.event.event_message.clone())
=======
        self.apply_to_state(event.deserialized_event.event_message.clone())
>>>>>>> cdafc3a8
            .and_then(|new_state| {
                // add event from the get go and clean it up on failure later
                self.db.add_kel_finalized_event(signed_event.clone(), id)?;
                // match on verification result
                match new_state
                    .current
<<<<<<< HEAD
                    .verify(&event.event.raw, &event.signatures)
                    .and_then(|result| {
                        if !result {
                            Err(Error::SignatureVerificationError)
                        } else {
                            // TODO should check if there are enough receipts and probably escrow
                            Ok(new_state)
                        }
=======
                    .verify(&event.deserialized_event.raw, &event.signatures)
                    .and_then(|result| {
                        // TODO should check if there are enough receipts and probably escrow
                        if !result { return Err(Error::FaultySignatureVerification); }
                        Ok(new_state)
>>>>>>> cdafc3a8
                    }) {
                        Ok(state) => Ok(Some(state)),
                        Err(e) => {
                            match e {
                                // should not happen anymore
                                // Error::NotEnoughSigsError => 
                                // should not happen anymore
                                //Error::EventOutOfOrderError =>
                                Error::EventDuplicateError =>
                                    self.db.add_duplicious_event(signed_event.clone(), id)?,
                                _ => (),
                            };
                            // remove last added event
                            self.db.remove_kel_finalized_event(id, &signed_event)?;
                            Err(e)
                        },
                    }
            })
    }

    /// Process Validator Receipt
    ///
    /// Checks the receipt against the receipted event
    /// and the state of the validator, returns the state
    /// of the identifier being receipted
    /// TODO improve checking and handling of errors!
    pub fn process_validator_receipt(
        &self,
        vrc: SignedTransferableReceipt,
    ) -> Result<Option<IdentifierState>, Error> {
        match &vrc.body.event.event_data {
            EventData::Rct(_r) => {
                if let Ok(Some(event)) = 
                    self.get_event_at_sn(&vrc.body.event.prefix, vrc.body.event.sn) {
                    let kp = self.get_keys_at_event(
                        &vrc.validator_seal.event_seal.prefix,
                        vrc.validator_seal.event_seal.sn,
                        &vrc.validator_seal.event_seal.event_digest)?;
                    if kp.is_some() && kp.unwrap().verify(&event.signed_event_message.event_message.serialize()?, &vrc.signatures)? {
                        self.db.add_receipt_t(vrc.clone(), &vrc.body.event.prefix)
                    } else {
                        Err(Error::SemanticError("Incorrect receipt signatures".into()))
                    }
                } else {
                    self.db.add_escrow_t_receipt(vrc.clone(), &vrc.body.event.prefix)?;
                    Err(Error::SemanticError("Receipt escrowed".into()))
                }
            },
            _ =>  Err(Error::SemanticError("incorrect receipt structure".into()))
        }?;
        self.compute_state(&vrc.body.event.prefix)
    }

    /// Process Witness Receipt
    ///
    /// Checks the receipt against the receipted event
    /// returns the state of the Identifier being receipted,
    /// which may have been updated by un-escrowing events
    /// TODO improve checking and handling of errors!
    pub fn process_witness_receipt(
        &self,
        rct: SignedNontransferableReceipt,
    ) -> Result<Option<IdentifierState>, Error> {
        // check structure is correct
        match &rct.body.event.event_data {
            // get event which is being receipted
            EventData::Rct(_) => {
                let id = &rct.body.event.prefix.to_owned();
                if let Ok(Some(event)) = self.get_event_at_sn(&rct.body.event.prefix, rct.body.event.sn) {
                    let serialized_event = event.signed_event_message.serialize()?;
                    let (_, mut errors): (Vec<_>, Vec<Result<bool, Error>>) = rct.clone().couplets.into_iter()
                        .map(|(witness, receipt)| 
                            witness.verify(&&serialized_event, &receipt))
                        .partition(Result::is_ok);
                    if errors.len() == 0 {
                        self.db.add_receipt_nt(rct, &id)?
                    } else { 
                        let e = errors.pop().unwrap().unwrap_err();
                        return Err(e);
                    }
                } else {
                    self.db.add_escrow_nt_receipt(rct, &id)?
                }
                self.compute_state(&id)
            },
            _ => Err(Error::SemanticError("incorrect receipt structure".into())), 
        }
    }

    pub fn get_event_at_sn(&self, id: &IdentifierPrefix, sn: u64) -> Result<Option<TimestampedSignedEventMessage>, Error> {
       if let Some(mut events) = self.db.get_kel_finalized_events(id) {
            Ok(events.find(|event| event.signed_event_message.event_message.event.sn == sn))
       } else { Ok(None) }
    }

    fn apply_to_state(&self, event: EventMessage) -> Result<IdentifierState, Error> {
        // get state for id (TODO cache?)
        self.compute_state(&event.event.prefix)
            // get empty state if there is no state yet
            .and_then(|opt| Ok(opt.map_or_else(|| IdentifierState::default(), |s| s)))
            // process the event update
            .and_then(|state| event.apply_to(state))
    }
}<|MERGE_RESOLUTION|>--- conflicted
+++ resolved
@@ -246,35 +246,23 @@
     ) -> Result<Option<IdentifierState>, Error> {
         // Log event.
         let signed_event = SignedEventMessage::new(
-<<<<<<< HEAD
                 &event.event.event_message, PayloadType::MA, event.signatures.clone());
         let id = &event.event.event_message.event.prefix;
         // If delegated event, check its delegator seal.
         match event.event.event_message.event.event_data.clone() {
-=======
-                &event.deserialized_event.event_message, event.signatures.clone());
-        let id = &event.deserialized_event.event_message.event.prefix;
-        // If delegated event, check its delegator seal.
-        match event.deserialized_event.event_message.event.event_data.clone() {
->>>>>>> cdafc3a8
             EventData::Dip(dip) =>
                 self.validate_seal(dip.seal, &event.deserialized_event.raw),
             EventData::Drt(drt) =>
                 self.validate_seal(drt.seal, &event.deserialized_event.raw),
             _ => Ok(()),
         }?;
-<<<<<<< HEAD
         self.apply_to_state(event.event.event_message.clone())
-=======
-        self.apply_to_state(event.deserialized_event.event_message.clone())
->>>>>>> cdafc3a8
             .and_then(|new_state| {
                 // add event from the get go and clean it up on failure later
                 self.db.add_kel_finalized_event(signed_event.clone(), id)?;
                 // match on verification result
                 match new_state
                     .current
-<<<<<<< HEAD
                     .verify(&event.event.raw, &event.signatures)
                     .and_then(|result| {
                         if !result {
@@ -283,13 +271,6 @@
                             // TODO should check if there are enough receipts and probably escrow
                             Ok(new_state)
                         }
-=======
-                    .verify(&event.deserialized_event.raw, &event.signatures)
-                    .and_then(|result| {
-                        // TODO should check if there are enough receipts and probably escrow
-                        if !result { return Err(Error::FaultySignatureVerification); }
-                        Ok(new_state)
->>>>>>> cdafc3a8
                     }) {
                         Ok(state) => Ok(Some(state)),
                         Err(e) => {
